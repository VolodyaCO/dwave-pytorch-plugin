# Copyright 2025 D-Wave
#
# Licensed under the Apache License, Version 2.0 (the "License");
# you may not use this file except in compliance with the License.
# You may obtain a copy of the License at
#
#   http://www.apache.org/licenses/LICENSE-2.0
#
# Unless required by applicable law or agreed to in writing, software
# distributed under the License is distributed on an "AS IS" BASIS,
# WITHOUT WARRANTIES OR CONDITIONS OF ANY KIND, either express or implied.
# See the License for the specific language governing permissions and
# limitations under the License.
from __future__ import annotations

from typing import TYPE_CHECKING

import torch
<<<<<<< HEAD
from dimod import SampleSet
from hybrid.composers import AggregatedSamples

from dwave.system import FixedEmbeddingComposite
=======
>>>>>>> 9684734e

if TYPE_CHECKING:
    from dimod import SampleSet


<<<<<<< HEAD

def make_sampler_and_graph(
    qpu: DWaveSampler,
) -> tuple[FixedEmbeddingComposite, nx.Graph]:
    """A helper function that maps a QPU's variables to contiguous nonnegative integers.

    Mapping variables to contiguous nonnegative integers is a requirement motivated by
    convenience and efficiency for applying tensor operations downstream.

    Args:
        qpu (DWaveSampler): The ``dwave.system.DWaveSampler`` QPU for which an embedded
            composite sampler with linear variables is created.

    Returns:
        tuple[FixedEmbeddingComposite, nx.Graph]: The sampler with linear
            variables and its corresponding graph.
    """
    G = qpu.to_networkx_graph()
    mapping = {physical: logical for physical, logical in zip(G, range(len(G)))}

    G = nx.relabel_nodes(G, mapping)
    sampler = FixedEmbeddingComposite(qpu, {l_: [p] for p, l_ in mapping.items()})
    return sampler, G


def sample_to_tensor(
    sample_set: SampleSet, device: torch.device | None = None
) -> torch.Tensor:
=======
def sampleset_to_tensor(
        ordered_vars: list, sample_set: SampleSet, device: torch.device = None) -> torch.Tensor:
>>>>>>> 9684734e
    """Converts a ``dimod.SampleSet`` to a ``torch.Tensor``.

    Args:
        ordered_vars: list[Literal]: The desired order of sample set variables.
        sample_set (dimod.SampleSet): A sample set.
        device (torch.device, optional): The device of the constructed tensor.
            If ``None`` and data is a tensor then the device of data is used.
            If ``None`` and data is not a tensor then the result tensor is constructed
            on the current device.

    Returns:
        torch.Tensor: The sample set as a ``torch.Tensor``.
    """
    var_to_sample_i = {v: i for i, v in enumerate(sample_set.variables)}
    permutation = [var_to_sample_i[v] for v in ordered_vars]
    sample = sample_set.record.sample[:, permutation]
    return torch.tensor(sample, dtype=torch.float32, device=device)<|MERGE_RESOLUTION|>--- conflicted
+++ resolved
@@ -16,51 +16,14 @@
 from typing import TYPE_CHECKING
 
 import torch
-<<<<<<< HEAD
-from dimod import SampleSet
-from hybrid.composers import AggregatedSamples
-
-from dwave.system import FixedEmbeddingComposite
-=======
->>>>>>> 9684734e
 
 if TYPE_CHECKING:
     from dimod import SampleSet
 
 
-<<<<<<< HEAD
-
-def make_sampler_and_graph(
-    qpu: DWaveSampler,
-) -> tuple[FixedEmbeddingComposite, nx.Graph]:
-    """A helper function that maps a QPU's variables to contiguous nonnegative integers.
-
-    Mapping variables to contiguous nonnegative integers is a requirement motivated by
-    convenience and efficiency for applying tensor operations downstream.
-
-    Args:
-        qpu (DWaveSampler): The ``dwave.system.DWaveSampler`` QPU for which an embedded
-            composite sampler with linear variables is created.
-
-    Returns:
-        tuple[FixedEmbeddingComposite, nx.Graph]: The sampler with linear
-            variables and its corresponding graph.
-    """
-    G = qpu.to_networkx_graph()
-    mapping = {physical: logical for physical, logical in zip(G, range(len(G)))}
-
-    G = nx.relabel_nodes(G, mapping)
-    sampler = FixedEmbeddingComposite(qpu, {l_: [p] for p, l_ in mapping.items()})
-    return sampler, G
-
-
-def sample_to_tensor(
-    sample_set: SampleSet, device: torch.device | None = None
+def sampleset_to_tensor(
+    ordered_vars: list, sample_set: SampleSet, device: torch.device | None = None
 ) -> torch.Tensor:
-=======
-def sampleset_to_tensor(
-        ordered_vars: list, sample_set: SampleSet, device: torch.device = None) -> torch.Tensor:
->>>>>>> 9684734e
     """Converts a ``dimod.SampleSet`` to a ``torch.Tensor``.
 
     Args:
